"""
URL configuration for job_applier project.

The `urlpatterns` list routes URLs to views. For more information please see:
    https://docs.djangoproject.com/en/5.1/topics/http/urls/
Examples:
Function views
    1. Add an import:  from my_app import views
    2. Add a URL to urlpatterns:  path('', views.home, name='home')
Class-based views
    1. Add an import:  from other_app.views import Home
    2. Add a URL to urlpatterns:  path('', Home.as_view(), name='home')
Including another URLconf
    1. Import the include() function: from django.urls import include, path
    2. Add a URL to urlpatterns:  path('blog/', include('blog.urls'))
"""

from django.conf import settings
from django.conf.urls.static import static
from django.contrib import admin
from django.urls import include, path
from core import views

urlpatterns = [
    path("admin/", admin.site.urls),
    path("", include("core.urls")),
    path("accounts/", include("allauth.urls")),
<<<<<<< HEAD
=======
    path("health/", views.health_check, name="health_check"),
>>>>>>> c9644437
] + static(settings.MEDIA_URL, document_root=settings.MEDIA_ROOT)<|MERGE_RESOLUTION|>--- conflicted
+++ resolved
@@ -19,14 +19,9 @@
 from django.conf.urls.static import static
 from django.contrib import admin
 from django.urls import include, path
-from core import views
 
 urlpatterns = [
     path("admin/", admin.site.urls),
     path("", include("core.urls")),
     path("accounts/", include("allauth.urls")),
-<<<<<<< HEAD
-=======
-    path("health/", views.health_check, name="health_check"),
->>>>>>> c9644437
 ] + static(settings.MEDIA_URL, document_root=settings.MEDIA_ROOT)